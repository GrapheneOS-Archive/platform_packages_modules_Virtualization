--- conflicted
+++ resolved
@@ -62,19 +62,14 @@
         self,
         current_bcc_handover: &[u8],
         salt: &[u8; HIDDEN_SIZE],
-<<<<<<< HEAD
-        config_descriptor_buffer: &mut [u8],
-    ) -> diced_open_dice::Result<InputValues> {
-=======
         next_bcc: &mut [u8],
     ) -> diced_open_dice::Result<()> {
         let mut config_descriptor_buffer = [0; 128];
->>>>>>> bcf9f60d
         let config_descriptor_size = bcc_format_config_descriptor(
             Some(cstr!("vm_entry")),
             None,  // component_version
             false, // resettable
-            config_descriptor_buffer,
+            &mut config_descriptor_buffer,
         )?;
         let config = &config_descriptor_buffer[..config_descriptor_size];
 
